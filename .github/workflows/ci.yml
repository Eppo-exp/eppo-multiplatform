name: Rust SDK

on:
  push:
    branches:
      - main
  pull_request:
  workflow_call:
    inputs:
      test_data_branch:
        type: string
        description: The branch in sdk-test-data to target for testcase files
        required: false
      sdk_branch:
        type: string
        description: The branch of the SDK to test
        required: false

env:
  CARGO_TERM_COLOR: always
  SDK_BRANCH: ${{ inputs.sdk_branch || github.ref || 'main' }}
  TEST_DATA_BRANCH: ${{ inputs.test_data_branch || 'main' }}

jobs:
  cargo_build_and_test:
    name: Cargo Build & Test
    runs-on: ubuntu-latest
    strategy:
      matrix:
        toolchain:
          - stable
    steps:
      - uses: actions/checkout@v4
        with:
          submodules: ${{ !inputs.test_data_branch }}
          repository: Eppo-exp/eppo-multiplatform
          ref: ${{ env.SDK_BRANCH }}

      - uses: actions/checkout@v4
        if: ${{ inputs.test_data_branch }}
        with:
          repository: Eppo-exp/sdk-test-data
          ref: ${{ inputs.test_data_branch }}
          path: sdk-test-data

      - run: npm ci
      - run: rustup update ${{ matrix.toolchain }} && rustup default ${{ matrix.toolchain }}
      - run: cargo build --verbose --all-targets --workspace

      - run: cargo test --verbose --workspace
      - run: cargo doc --verbose

      # Add WASM target
      - run: rustup target add wasm32-wasi
<<<<<<< HEAD
      # Build non-WASM targets
      - run: cargo build --verbose --all-targets --workspace --exclude fastly-edge-assignments
      # Run tests (excluding WASM package)
      - run: cargo test --verbose --workspace --exclude fastly-edge-assignments
      - run: cargo doc --verbose
=======
      # Build WASM target separately
      - run: cargo build --verbose --target wasm32-wasi
        working-directory: fastly-edge-assignments
>>>>>>> 9c74cfa7
<|MERGE_RESOLUTION|>--- conflicted
+++ resolved
@@ -52,14 +52,6 @@
 
       # Add WASM target
       - run: rustup target add wasm32-wasi
-<<<<<<< HEAD
-      # Build non-WASM targets
-      - run: cargo build --verbose --all-targets --workspace --exclude fastly-edge-assignments
-      # Run tests (excluding WASM package)
-      - run: cargo test --verbose --workspace --exclude fastly-edge-assignments
-      - run: cargo doc --verbose
-=======
       # Build WASM target separately
       - run: cargo build --verbose --target wasm32-wasi
-        working-directory: fastly-edge-assignments
->>>>>>> 9c74cfa7
+        working-directory: fastly-edge-assignments