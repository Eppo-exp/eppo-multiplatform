--- conflicted
+++ resolved
@@ -16,19 +16,12 @@
 pyo3 = ["dep:pyo3", "dep:serde-pyobject"]
 # Add implementation of `TryConvert`/`IntoValue` for some types.
 magnus = ["dep:magnus", "dep:serde_magnus"]
-<<<<<<< HEAD
 # Add support for Elixir/Erlang NIFs via rustler
 rustler = ["dep:rustler"]
-# Vendor any external libraries that we need (OpenSSL on Linux), so we
-# don't depend on shared libraries.
-#
-# See: https://github.com/PyO3/maturin-action/discussions/78
-vendored = ["reqwest/native-tls-vendored"]
-=======
+
 # Vendor any external libraries that we need, so we
 # don’t depend on shared libraries.
 vendored = []
->>>>>>> b6ede436
 
 [dependencies]
 base64 = "0.22.1"
@@ -60,14 +53,12 @@
 magnus = { version = "0.6.4", default-features = false, optional = true }
 serde_magnus = { version = "0.8.1", default-features = false, optional = true }
 
-<<<<<<< HEAD
 # elixir dependencies
 rustler = { version = "0.36.1", optional = true }
-=======
+
 [target.'cfg(target_arch = "wasm32")'.dependencies]
 wasm-bindgen-futures = "0.4.18"
 wasmtimer = "0.4.1"
->>>>>>> b6ede436
 
 # vendored dependencies
 [target.'cfg(all(target_os = "linux", target_arch = "s390x"))'.dependencies]
